--- conflicted
+++ resolved
@@ -29,13 +29,8 @@
         Please add them in alphabetical order. Same goes for accessor
         methods in Features class.
     -->
-<<<<<<< HEAD
-    <bool name="feature_archive_creation">false</bool>
-    <bool name="feature_command_interceptor">true</bool>
-=======
     <bool name="feature_archive_creation">true</bool>
     <bool name="feature_command_interceptor">false</bool>
->>>>>>> 3ff38fc6
     <bool name="feature_content_paging">true</bool>
     <bool name="feature_content_refresh">true</bool>
     <bool name="feature_folders_in_search_results">true</bool>
