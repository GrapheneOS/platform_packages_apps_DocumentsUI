--- conflicted
+++ resolved
@@ -76,7 +76,6 @@
 import com.android.documentsui.DirectoryLoader;
 import com.android.documentsui.DirectoryResult;
 import com.android.documentsui.DocumentClipper;
-import com.android.documentsui.DocumentClipper.ClipDetails;
 import com.android.documentsui.DocumentsActivity;
 import com.android.documentsui.DocumentsApplication;
 import com.android.documentsui.Events;
@@ -171,12 +170,9 @@
     // Note, we use !null to indicate that selection was restored (from rotation).
     // So don't fiddle with this field unless you've got the bigger picture in mind.
     private @Nullable Selection mRestoredSelection = null;
-<<<<<<< HEAD
-=======
     // Here we save the clip details of moveTo/copyTo actions when picker shows up.
     // This will be written to saved instance.
     private @Nullable ClipDetails mDetailsForCopy;
->>>>>>> b1163292
     private boolean mSearchMode = false;
 
     private @Nullable BandController mBandController;
@@ -206,12 +202,9 @@
             case FileOperationService.OPERATION_COPY:
                 Snackbars.showCopy(getActivity(), docCount);
                 break;
-<<<<<<< HEAD
-=======
             case FileOperationService.OPERATION_DELETE:
                 // We don't show anything for deletion.
                 break;
->>>>>>> b1163292
             default:
                 throw new UnsupportedOperationException("Unsupported Operation: " + opType);
         }
@@ -287,15 +280,6 @@
             retained.selection = null;
         }
 
-        // Restore any selection we may have squirreled away in retained state.
-        @Nullable RetainedState retained = getBaseActivity().getRetainedState();
-        if (retained != null && retained.hasSelection()) {
-            // We claim the selection for ourselves and null it out once used
-            // so we don't have a rando selection hanging around in RetainedState.
-            mRestoredSelection = retained.selection;
-            retained.selection = null;
-        }
-
         mIconHelper = new IconHelper(context, MODE_GRID);
 
         mAdapter = new SectionBreakDocumentsAdapterWrapper(
@@ -428,15 +412,8 @@
 
         FileOperations.start(
                 getContext(),
-<<<<<<< HEAD
-                getDisplayState().selectedDocumentsForCopy,
-                getDisplayState().stack.peek(),
-                (DocumentStack) data.getParcelableExtra(Shared.EXTRA_STACK),
-                operationType,
-=======
                 details,
                 data.getParcelableExtra(Shared.EXTRA_STACK),
->>>>>>> b1163292
                 mFileOpCallback);
     }
 
@@ -1013,10 +990,6 @@
                                     Log.w(TAG, "Action mode is null before deleting documents.");
                                 }
 
-<<<<<<< HEAD
-                                FileOperations.delete(
-                                        getActivity(), docs, srcParent, getDisplayState().stack);
-=======
                                 ClipDetails details = ClipDetails.createClipDetails(
                                         FileOperationService.OPERATION_DELETE,
                                         srcParent.derivedUri,
@@ -1025,7 +998,6 @@
                                         getContext());
                                 FileOperations.start(getActivity(), details,
                                         getDisplayState().stack, mFileOpCallback);
->>>>>>> b1163292
                             }
                         })
                     .setNegativeButton(android.R.string.cancel, null)
@@ -1203,19 +1175,9 @@
         }
         mSelectionManager.clearSelection();
 
-<<<<<<< HEAD
-        // Clips the docs in the background, then displays a message
-        new ClipTask(
-                getActivity(),
-                () -> {
-                    mClipper.clipDocumentsForCopy(mModel::getItemUri, selection);
-                },
-                selection.size()).execute();
-=======
         mClipper.clipDocumentsForCopy(mModel::getItemUri, selection);
 
         Snackbars.showDocumentsClipped(getActivity(), selection.size());
->>>>>>> b1163292
     }
 
     public void cutSelectedToClipboard() {
@@ -1227,22 +1189,9 @@
         }
         mSelectionManager.clearSelection();
 
-<<<<<<< HEAD
-        // Clips the docs in the background, then displays a message
-        new ClipTask(
-                getActivity(),
-                () -> {
-                    mClipper.clipDocumentsForCut(
-                            mModel::getItemUri,
-                            selection,
-                            getDisplayState().stack.peek());
-                },
-                selection.size()).execute();
-=======
         mClipper.clipDocumentsForCut(mModel::getItemUri, selection, getDisplayState().stack.peek());
 
         Snackbars.showDocumentsClipped(getActivity(), selection.size());
->>>>>>> b1163292
     }
 
     public void pasteFromClipboard() {
@@ -1303,7 +1252,6 @@
     public void clearSelection() {
         mSelectionManager.clearSelection();
     }
-<<<<<<< HEAD
 
     @Override
     public void runOnUiThread(Runnable runnable) {
@@ -1325,48 +1273,19 @@
         activity.setRootsDrawerOpen(false);
     }
 
-    public boolean handleDropEvent(View v, DragEvent event) {
-=======
-
-    @Override
-    public void runOnUiThread(Runnable runnable) {
-        getActivity().runOnUiThread(runnable);
-    }
-
-    /**
-     * {@inheritDoc}
-     *
-     * In DirectoryFragment, we spring loads the hovered folder.
-     */
-    @Override
-    public void onViewHovered(View view) {
-        BaseActivity activity = (BaseActivity) getActivity();
-        if (getModelId(view) != null) {
-           activity.springOpenDirectory(getDestination(view));
-        }
-
-        activity.setRootsDrawerOpen(false);
-    }
-
     void deleteDragClipFile() {
         mClipper.deleteDragClip();
     }
 
     boolean handleDropEvent(View v, DragEvent event) {
->>>>>>> b1163292
         BaseActivity activity = (BaseActivity) getActivity();
         activity.setRootsDrawerOpen(false);
 
         ClipData clipData = event.getClipData();
         assert (clipData != null);
 
-<<<<<<< HEAD
-        ClipDetails clipDetails = mClipper.getClipDetails(clipData);
-        assert(clipDetails.opType == FileOperationService.OPERATION_COPY);
-=======
         assert(ClipDetails.createClipDetails(clipData).getOpType()
                 == FileOperationService.OPERATION_COPY);
->>>>>>> b1163292
 
         // Don't copy from the cwd into the cwd. Note: this currently doesn't work for
         // multi-window drag, because localState isn't carried over from one process to
@@ -1386,19 +1305,11 @@
         Metrics.logUserAction(getContext(),
                 src == null ? Metrics.USER_ACTION_DRAG_N_DROP_MULTI_WINDOW
                         : Metrics.USER_ACTION_DRAG_N_DROP);
-<<<<<<< HEAD
 
         mClipper.copyFromClipData(dst, getDisplayState().stack, clipData, mFileOpCallback);
         return true;
     }
 
-=======
-
-        mClipper.copyFromClipData(dst, getDisplayState().stack, clipData, mFileOpCallback);
-        return true;
-    }
-
->>>>>>> b1163292
     private DocumentInfo getDestination(View v) {
         String id = getModelId(v);
         if (id != null) {
@@ -1571,11 +1482,7 @@
                     // the current code layout and framework assumptions don't support
                     // this. So for now, we could end up doing a bunch of i/o on main thread.
                     v.startDragAndDrop(
-<<<<<<< HEAD
-                            mClipper.getClipDataForDocuments(
-=======
                             mClipper.getClipDataForDrag(
->>>>>>> b1163292
                                     mModel::getItemUri,
                                     selection,
                                     FileOperationService.OPERATION_COPY),
