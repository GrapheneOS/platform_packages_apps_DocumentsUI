--- conflicted
+++ resolved
@@ -21,40 +21,23 @@
 import android.content.ClipboardManager;
 import android.content.ContentResolver;
 import android.content.Context;
-<<<<<<< HEAD
-import android.net.Uri;
-import android.os.AsyncTask;
-=======
 import android.content.SharedPreferences;
 import android.net.Uri;
 import android.os.BaseBundle;
->>>>>>> b1163292
 import android.os.PersistableBundle;
 import android.provider.DocumentsContract;
 import android.support.annotation.Nullable;
 import android.util.Log;
 
-<<<<<<< HEAD
-import com.android.documentsui.ClipStorage.Writer;
 import com.android.documentsui.dirlist.MultiSelectManager.Selection;
 import com.android.documentsui.model.DocumentInfo;
 import com.android.documentsui.model.DocumentStack;
-import com.android.documentsui.model.RootInfo;
-=======
-import com.android.documentsui.dirlist.MultiSelectManager.Selection;
-import com.android.documentsui.model.DocumentInfo;
-import com.android.documentsui.model.DocumentStack;
->>>>>>> b1163292
 import com.android.documentsui.services.FileOperationService;
 import com.android.documentsui.services.FileOperationService.OpType;
 import com.android.documentsui.services.FileOperations;
 
 import java.io.IOException;
 import java.util.ArrayList;
-<<<<<<< HEAD
-import java.util.Collections;
-=======
->>>>>>> b1163292
 import java.util.HashSet;
 import java.util.List;
 import java.util.Set;
@@ -67,16 +50,7 @@
 public final class DocumentClipper implements ClipboardManager.OnPrimaryClipChangedListener {
 
     private static final String TAG = "DocumentClipper";
-    private static final String SRC_PARENT_KEY = "srcParent";
-    private static final String OP_TYPE_KEY = "opType";
-    private static final String OP_JUMBO_SELECTION_SIZE = "jumboSelection-size";
-
-<<<<<<< HEAD
-    private final Context mContext;
-    private final ClipStorage mClipStorage;
-    private final ClipboardManager mClipboard;
-
-=======
+
     static final String SRC_PARENT_KEY = "srcParent";
     static final String OP_TYPE_KEY = "opType";
     static final String OP_JUMBO_SELECTION_SIZE = "jumboSelection-size";
@@ -97,7 +71,6 @@
 
     private final SharedPreferences mPref;
 
->>>>>>> b1163292
     DocumentClipper(Context context, ClipStorage storage) {
         mContext = context;
         mClipStorage = storage;
@@ -135,43 +108,6 @@
         return uri != null && DocumentsContract.isDocumentUri(mContext, uri);
     }
 
-<<<<<<< HEAD
-    public ClipDetails getClipDetails(@Nullable ClipData clipData) {
-        if (clipData == null) {
-            return null;
-        }
-
-        String srcParent = clipData.getDescription().getExtras().getString(SRC_PARENT_KEY);
-
-        ClipDetails clipDetails = new ClipDetails(
-                clipData.getDescription().getExtras().getInt(OP_TYPE_KEY),
-                getDocumentsFromClipData(clipData),
-                createDocument((srcParent != null) ? Uri.parse(srcParent) : null));
-
-        return clipDetails;
-    }
-
-    private List<DocumentInfo> getDocumentsFromClipData(ClipData clipData) {
-        assert(clipData != null);
-
-        int count = clipData.getItemCount();
-        if (count == 0) {
-            return Collections.EMPTY_LIST;
-        }
-
-        final List<DocumentInfo> srcDocs = new ArrayList<>();
-
-        for (int i = 0; i < count; ++i) {
-            ClipData.Item item = clipData.getItemAt(i);
-            Uri itemUri = item.getUri();
-            DocumentInfo docInfo = createDocument(itemUri);
-            if (docInfo != null) {
-                srcDocs.add(docInfo);
-            } else {
-                // This uri either doesn't exist, or is invalid.
-                Log.w(TAG, "Can't create document info from uri: " + itemUri);
-            }
-=======
     /**
      * Returns {@link ClipData} representing the selection, or null if selection is empty,
      * or cannot be converted.
@@ -200,7 +136,6 @@
         if (selection.isEmpty()) {
             Log.w(TAG, "Attempting to clip empty selection. Ignoring.");
             return null;
->>>>>>> b1163292
         }
 
         return (selection.size() > Shared.MAX_DOCS_IN_INTENT)
@@ -209,32 +144,13 @@
     }
 
     /**
-<<<<<<< HEAD
-     * Returns {@link ClipData} representing the selection, or null if selection is empty,
-     * or cannot be converted.
-     */
-    public @Nullable ClipData getClipDataForDocuments(
-        Function<String, Uri> uriBuilder, Selection selection, @OpType int opType) {
-
-        assert(selection != null);
-
-        if (selection.isEmpty()) {
-            Log.w(TAG, "Attempting to clip empty selection. Ignoring.");
-            return null;
-        }
-
-        return (selection.size() > Shared.MAX_DOCS_IN_INTENT)
-                ? createJumboClipData(uriBuilder, selection, opType)
-                : createStandardClipData(uriBuilder, selection, opType);
-    }
-
-    /**
      * Returns ClipData representing the selection.
      */
     private @Nullable ClipData createStandardClipData(
             Function<String, Uri> uriBuilder, Selection selection, @OpType int opType) {
 
         assert(!selection.isEmpty());
+        assert(selection.size() <= Shared.MAX_DOCS_IN_INTENT);
 
         final ContentResolver resolver = mContext.getContentResolver();
         final ArrayList<ClipData.Item> clipItems = new ArrayList<>();
@@ -242,238 +158,6 @@
 
         PersistableBundle bundle = new PersistableBundle();
         bundle.putInt(OP_TYPE_KEY, opType);
-
-        int clipCount = 0;
-        for (String id : selection) {
-            assert(id != null);
-            Uri uri = uriBuilder.apply(id);
-            if (clipCount <= Shared.MAX_DOCS_IN_INTENT) {
-                DocumentInfo.addMimeTypes(resolver, uri, clipTypes);
-                clipItems.add(new ClipData.Item(uri));
-            }
-            clipCount++;
-        }
-
-        ClipDescription description = new ClipDescription(
-                "", // Currently "label" is not displayed anywhere in the UI.
-                clipTypes.toArray(new String[0]));
-        description.setExtras(bundle);
-
-        return new ClipData(description, clipItems);
-    }
-
-    /**
-     * Returns ClipData representing the list of docs, or null if docs is empty,
-     * or docs cannot be converted.
-     */
-    private @Nullable ClipData createJumboClipData(
-            Function<String, Uri> uriBuilder, Selection selection, @OpType int opType) {
-
-        assert(!selection.isEmpty());
-=======
-     * Returns ClipData representing the selection.
-     */
-    private @Nullable ClipData createStandardClipData(
-            Function<String, Uri> uriBuilder, Selection selection, @OpType int opType) {
-
-        assert(!selection.isEmpty());
-        assert(selection.size() <= Shared.MAX_DOCS_IN_INTENT);
->>>>>>> b1163292
-
-        final ContentResolver resolver = mContext.getContentResolver();
-        final ArrayList<ClipData.Item> clipItems = new ArrayList<>();
-        final Set<String> clipTypes = new HashSet<>();
-
-        PersistableBundle bundle = new PersistableBundle();
-        bundle.putInt(OP_TYPE_KEY, opType);
-<<<<<<< HEAD
-        bundle.putInt(OP_JUMBO_SELECTION_SIZE, selection.size());
-
-        int clipCount = 0;
-        synchronized (mClipStorage) {
-            try (Writer writer = mClipStorage.createWriter()) {
-                for (String id : selection) {
-                    assert(id != null);
-                    Uri uri = uriBuilder.apply(id);
-                    if (clipCount <= Shared.MAX_DOCS_IN_INTENT) {
-                        DocumentInfo.addMimeTypes(resolver, uri, clipTypes);
-                        clipItems.add(new ClipData.Item(uri));
-                    }
-                    writer.write(uri);
-                    clipCount++;
-                }
-            } catch (IOException e) {
-                Log.e(TAG, "Caught exception trying to write jumbo clip to disk.", e);
-                return null;
-            }
-        }
-
-        ClipDescription description = new ClipDescription(
-                "", // Currently "label" is not displayed anywhere in the UI.
-                clipTypes.toArray(new String[0]));
-        description.setExtras(bundle);
-
-        return new ClipData(description, clipItems);
-    }
-
-    /**
-     * Puts {@code ClipData} in a primary clipboard, describing a copy operation
-     */
-    public void clipDocumentsForCopy(Function<String, Uri> uriBuilder, Selection selection) {
-        ClipData data =
-                getClipDataForDocuments(uriBuilder, selection, FileOperationService.OPERATION_COPY);
-        assert(data != null);
-
-        mClipboard.setPrimaryClip(data);
-    }
-
-    /**
-     *  Puts {@Code ClipData} in a primary clipboard, describing a cut operation
-     */
-    public void clipDocumentsForCut(
-            Function<String, Uri> uriBuilder, Selection selection, DocumentInfo parent) {
-        assert(!selection.isEmpty());
-        assert(parent.derivedUri != null);
-
-        ClipData data = getClipDataForDocuments(uriBuilder, selection,
-                FileOperationService.OPERATION_MOVE);
-        assert(data != null);
-
-        PersistableBundle bundle = data.getDescription().getExtras();
-        bundle.putString(SRC_PARENT_KEY, parent.derivedUri.toString());
-
-        mClipboard.setPrimaryClip(data);
-    }
-
-    private DocumentInfo createDocument(Uri uri) {
-        DocumentInfo doc = null;
-        if (isDocumentUri(uri)) {
-            ContentResolver resolver = mContext.getContentResolver();
-            try {
-                doc = DocumentInfo.fromUri(resolver, uri);
-            } catch (Exception e) {
-                Log.e(TAG, e.getMessage());
-            }
-        }
-        return doc;
-    }
-
-    /**
-     * Copies documents from clipboard. It's the same as {@link #copyFromClipData} with clipData
-     * returned from {@link ClipboardManager#getPrimaryClip()}.
-     *
-     * @param destination destination document.
-     * @param docStack the document stack to the destination folder,
-     * @param callback callback to notify when operation finishes.
-     */
-    public void copyFromClipboard(
-            DocumentInfo destination,
-            DocumentStack docStack,
-            FileOperations.Callback callback) {
-
-        copyFromClipData(destination, docStack, mClipboard.getPrimaryClip(), callback);
-    }
-
-    /**
-     * Copies documents from given clip data.
-     *
-     * @param destination destination document
-     * @param docStack the document stack to the destination folder
-     * @param clipData the clipData to copy from, or null to copy from clipboard
-     * @param callback callback to notify when operation finishes
-     */
-    public void copyFromClipData(
-            final DocumentInfo destination,
-            DocumentStack docStack,
-            final @Nullable ClipData clipData,
-            final FileOperations.Callback callback) {
-
-        if (clipData == null) {
-            Log.i(TAG, "Received null clipData. Ignoring.");
-            return;
-        }
-
-        new AsyncTask<Void, Void, ClipDetails>() {
-
-            @Override
-            protected ClipDetails doInBackground(Void... params) {
-                return getClipDetails(clipData);
-            }
-
-            @Override
-            protected void onPostExecute(ClipDetails clipDetails) {
-                if (clipDetails == null) {
-                    Log.w(TAG,  "Received null clipDetails. Ignoring.");
-                    return;
-                }
-
-                List<DocumentInfo> docs = clipDetails.docs;
-                @OpType int type = clipDetails.opType;
-                DocumentInfo srcParent = clipDetails.parent;
-                moveDocuments(docs, destination, docStack, type, srcParent, callback);
-            }
-        }.execute();
-    }
-
-    /**
-     * Moves {@code docs} from {@code srcParent} to {@code destination}.
-     * operationType can be copy or cut
-     * srcParent Must be non-null for move operations.
-     */
-    private void moveDocuments(
-            List<DocumentInfo> docs,
-            DocumentInfo destination,
-            DocumentStack docStack,
-            @OpType int operationType,
-            DocumentInfo srcParent,
-            FileOperations.Callback callback) {
-
-        RootInfo destRoot = docStack.root;
-        if (!canCopy(docs, destRoot, destination)) {
-            callback.onOperationResult(FileOperations.Callback.STATUS_REJECTED, operationType, 0);
-            return;
-        }
-
-        if (docs.isEmpty()) {
-            callback.onOperationResult(FileOperations.Callback.STATUS_ACCEPTED, operationType, 0);
-            return;
-        }
-
-        DocumentStack dstStack = new DocumentStack();
-        dstStack.push(destination);
-        dstStack.addAll(docStack);
-        switch (operationType) {
-            case FileOperationService.OPERATION_MOVE:
-                FileOperations.move(mContext, docs, srcParent, dstStack, callback);
-                break;
-            case FileOperationService.OPERATION_COPY:
-                FileOperations.copy(mContext, docs, dstStack, callback);
-                break;
-            default:
-                throw new UnsupportedOperationException("Unsupported operation: " + operationType);
-        }
-    }
-
-    /**
-     * Returns true if the list of files can be copied to destination. Note that this
-     * is a policy check only. Currently the method does not attempt to verify
-     * available space or any other environmental aspects possibly resulting in
-     * failure to copy.
-     *
-     * @return true if the list of files can be copied to destination.
-     */
-    private static boolean canCopy(List<DocumentInfo> files, RootInfo root, DocumentInfo dest) {
-        if (dest == null || !dest.isDirectory() || !dest.isCreateSupported()) {
-            return false;
-        }
-
-        // Can't copy folders to downloads, because we don't show folders there.
-        if (root.isDownloads()) {
-            for (DocumentInfo docs : files) {
-                if (docs.isDirectory()) {
-                    return false;
-                }
-=======
 
         for (String id : selection) {
             assert(id != null);
@@ -514,27 +198,11 @@
             if (docCount++ < Shared.MAX_DOCS_IN_INTENT) {
                 DocumentInfo.addMimeTypes(resolver, uri, clipTypes);
                 clipItems.add(new ClipData.Item(uri));
->>>>>>> b1163292
             }
 
             uris.add(uri);
         }
 
-<<<<<<< HEAD
-        return true;
-    }
-
-    public static class ClipDetails {
-        public final @OpType int opType;
-        public final List<DocumentInfo> docs;
-        public final @Nullable DocumentInfo parent;
-
-        ClipDetails(@OpType int opType, List<DocumentInfo> docs, @Nullable DocumentInfo parent) {
-            this.opType = opType;
-            this.docs = docs;
-            this.parent = parent;
-        }
-=======
         // Prepare metadata
         PersistableBundle bundle = new PersistableBundle();
         bundle.putInt(OP_TYPE_KEY, opType);
@@ -591,7 +259,6 @@
         setLastUnusedPrimaryClipTag(tag);
 
         mClipboard.setPrimaryClip(data);
->>>>>>> b1163292
     }
 
     /**
