--- conflicted
+++ resolved
@@ -52,8 +52,6 @@
       // This is a temporary workaround that somehow works
       // See b/28399576
         onView(isAssignableFrom(EditText.class)).perform(pressImeActionButton());
-<<<<<<< HEAD
-=======
     }
 
     public void pressKey(int keyCode) {
@@ -62,6 +60,5 @@
 
     public void pressKey(int keyCode, int metaState) {
         mDevice.pressKeyCode(keyCode, metaState);
->>>>>>> 31a1f419
     }
 }